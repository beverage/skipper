package skipper

import (
	"fmt"
	"io"
	"net"
	"net/http"
	"os"
	"path"
	"time"

	log "github.com/sirupsen/logrus"
	"github.com/zalando/skipper/circuit"
	"github.com/zalando/skipper/dataclients/kubernetes"
	"github.com/zalando/skipper/dataclients/routestring"
	"github.com/zalando/skipper/eskipfile"
	"github.com/zalando/skipper/etcd"
	"github.com/zalando/skipper/filters"
	"github.com/zalando/skipper/filters/builtin"
	"github.com/zalando/skipper/innkeeper"
	lb "github.com/zalando/skipper/loadbalancer"
	"github.com/zalando/skipper/logging"
	"github.com/zalando/skipper/metrics"
	"github.com/zalando/skipper/predicates/cookie"
	"github.com/zalando/skipper/predicates/interval"
	"github.com/zalando/skipper/predicates/loadbalancer"
	"github.com/zalando/skipper/predicates/query"
	"github.com/zalando/skipper/predicates/source"
	"github.com/zalando/skipper/predicates/traffic"
	"github.com/zalando/skipper/proxy"
	"github.com/zalando/skipper/ratelimit"
	"github.com/zalando/skipper/routing"
	"github.com/zalando/skipper/tracing"
)

const (
	defaultSourcePollTimeout   = 30 * time.Millisecond
	defaultRoutingUpdateBuffer = 1 << 5
)

// Options to start skipper.
type Options struct {

	// Network address that skipper should listen on.
	Address string

	// List of custom filter specifications.
	CustomFilters []filters.Spec

	// Urls of nodes in an etcd cluster, storing route definitions.
	EtcdUrls []string

	// Path prefix for skipper related data in the etcd storage.
	EtcdPrefix string

	// Timeout used for a single request when querying for updates
	// in etcd. This is independent of, and an addition to,
	// SourcePollTimeout. When not set, the internally defined 1s
	// is used.
	EtcdWaitTimeout time.Duration

	// Skip TLS certificate check for etcd connections.
	EtcdInsecure bool

	// If set enables skipper to generate based on ingress resources in kubernetes cluster
	Kubernetes bool

	// If set makes skipper authenticate with the kubernetes API server with service account assigned to the
	// skipper POD.
	// If omitted skipper will rely on kubectl proxy to authenticate with API server
	KubernetesInCluster bool

	// Kubernetes API base URL. Only makes sense if KubernetesInCluster is set to false. If omitted and
	// skipper is not running in-cluster, the default API URL will be used.
	KubernetesURL string

	// KubernetesHealthcheck, when Kubernetes ingress is set, indicates
	// whether an automatic healthcheck route should be generated. The
	// generated route will report healthyness when the Kubernetes API
	// calls are successful. The healthcheck endpoint is accessible from
	// internal IPs, with the path /kube-system/healthz.
	KubernetesHealthcheck bool

	// KubernetesHTTPSRedirect, when Kubernetes ingress is set, indicates
	// whether an automatic redirect route should be generated to redirect
	// HTTP requests to their HTTPS equivalent. The generated route will
	// match requests with the X-Forwarded-Proto and X-Forwarded-Port,
	// expected to be set by the load-balancer.
	KubernetesHTTPSRedirect bool

	// KubernetesIngressClass is a regular expression, that will make
	// skipper load only the ingress resources that that have a matching
	// kubernetes.io/ingress.class annotation. For backwards compatibility,
	// the ingresses without an annotation, or an empty annotation, will
	// be loaded, too.
	KubernetesIngressClass string

	// API endpoint of the Innkeeper service, storing route definitions.
	InnkeeperUrl string

	// Fixed token for innkeeper authentication. (Used mainly in
	// development environments.)
	InnkeeperAuthToken string

	// Filters to be prepended to each route loaded from Innkeeper.
	InnkeeperPreRouteFilters string

	// Filters to be appended to each route loaded from Innkeeper.
	InnkeeperPostRouteFilters string

	// Skip TLS certificate check for Innkeeper connections.
	InnkeeperInsecure bool

	// OAuth2 URL for Innkeeper authentication.
	OAuthUrl string

	// Directory where oauth credentials are stored, with file names:
	// client.json and user.json.
	OAuthCredentialsDir string

	// The whitespace separated list of OAuth2 scopes.
	OAuthScope string

	// File containing static route definitions.
	RoutesFile string

	// InlineRoutes can define routes as eskip text.
	InlineRoutes string

	// Polling timeout of the routing data sources.
	SourcePollTimeout time.Duration

	// Deprecated. See ProxyFlags. When used together with ProxyFlags,
	// the values will be combined with |.
	ProxyOptions proxy.Options

	// Flags controlling the proxy behavior.
	ProxyFlags proxy.Flags

	// Tells the proxy maximum how many idle connections can it keep
	// alive.
	IdleConnectionsPerHost int

	// Defines the time period of how often the idle connections maintained
	// by the proxy are closed.
	CloseIdleConnsPeriod time.Duration

	// Defines ReadTimeoutServer for server http connections.
	ReadTimeoutServer time.Duration

	// Defines ReadHeaderTimeout for server http connections.
	ReadHeaderTimeoutServer time.Duration

	// Defines WriteTimeout for server http connections.
	WriteTimeoutServer time.Duration

	// Defines IdleTimeout for server http connections.
	IdleTimeoutServer time.Duration

	// Defines MaxHeaderBytes for server http connections.
	MaxHeaderBytes int

	// Enable connection state metrics for server http connections.
	EnableConnMetricsServer bool

	// TimeoutBackend sets the TCP client connection timeout for
	// proxy http connections to the backend.
	TimeoutBackend time.Duration

	// KeepAliveBackend sets the TCP keepalive for proxy http
	// connections to the backend.
	KeepAliveBackend time.Duration

	// DualStackBackend sets if the proxy TCP connections to the
	// backend should be dual stack.
	DualStackBackend bool

	// TLSHandshakeTimeoutBackend sets the TLS handshake timeout
	// for proxy connections to the backend.
	TLSHandshakeTimeoutBackend time.Duration

	// MaxIdleConnsBackend sets MaxIdleConns, which limits the
	// number of idle connections to all backends, 0 means no
	// limit.
	MaxIdleConnsBackend int

	// Flag indicating to ignore trailing slashes in paths during route
	// lookup.
	IgnoreTrailingSlash bool

	// Priority routes that are matched against the requests before
	// the standard routes from the data clients.
	PriorityRoutes []proxy.PriorityRoute

	// Specifications of custom, user defined predicates.
	CustomPredicates []routing.PredicateSpec

	// Custom data clients to be used together with the default etcd and Innkeeper.
	CustomDataClients []routing.DataClient

	// SuppressRouteUpdateLogs indicates to log only summaries of the routing updates
	// instead of full details of the updated/deleted routes.
	SuppressRouteUpdateLogs bool

	// Dev mode. Currently this flag disables prioritization of the
	// consumer side over the feeding side during the routing updates to
	// populate the updated routes faster.
	DevMode bool

	// Network address for the support endpoints
	SupportListener string

	// Deprecated: Network address for the /metrics endpoint
	MetricsListener string

	// Skipper provides a set of metrics with different keys which are exposed via HTTP in JSON
	// You can customize those key names with your own prefix
	MetricsPrefix string

	// EnableProfile exposes profiling information on /profile of the
	// metrics listener.
	EnableProfile bool

	// Flag that enables reporting of the Go garbage collector statistics exported in debug.GCStats
	EnableDebugGcMetrics bool

	// Flag that enables reporting of the Go runtime statistics exported in runtime and specifically runtime.MemStats
	EnableRuntimeMetrics bool

	// If set, detailed response time metrics will be collected
	// for each route, additionally grouped by status and method.
	EnableServeRouteMetrics bool

	// If set, detailed response time metrics will be collected
	// for each host, additionally grouped by status and method.
	EnableServeHostMetrics bool

	// If set, detailed response time metrics will be collected
	// for each backend host
	EnableBackendHostMetrics bool

	// EnableAllFiltersMetrics enables collecting combined filter
	// metrics per each route. Without the DisableMetricsCompatibilityDefaults,
	// it is enabled by default.
	EnableAllFiltersMetrics bool

	// EnableCombinedResponseMetrics enables collecting response time
	// metrics combined for every route.
	EnableCombinedResponseMetrics bool

	// EnableRouteResponseMetrics enables collecting response time
	// metrics per each route. Without the DisableMetricsCompatibilityDefaults,
	// it is enabled by default.
	EnableRouteResponseMetrics bool

	// EnableRouteBackendErrorsCounters enables counters for backend
	// errors per each route. Without the DisableMetricsCompatibilityDefaults,
	// it is enabled by default.
	EnableRouteBackendErrorsCounters bool

	// EnableRouteStreamingErrorsCounters enables counters for streaming
	// errors per each route. Without the DisableMetricsCompatibilityDefaults,
	// it is enabled by default.
	EnableRouteStreamingErrorsCounters bool

	// EnableRouteBackendMetrics enables backend response time metrics
	// per each route. Without the DisableMetricsCompatibilityDefaults, it is
	// enabled by default.
	EnableRouteBackendMetrics bool

	// When set, makes the histograms use an exponentially decaying sample
	// instead of the default uniform one.
	MetricsUseExpDecaySample bool

	// The following options, for backwards compatibility, are true
	// by default: EnableAllFiltersMetrics, EnableRouteResponseMetrics,
	// EnableRouteBackendErrorsCounters, EnableRouteStreamingErrorsCounters,
	// EnableRouteBackendMetrics. With this compatibility flag, the default
	// for these options can be set to false.
	DisableMetricsCompatibilityDefaults bool

	// Output file for the application log. Default value: /dev/stderr.
	//
	// When /dev/stderr or /dev/stdout is passed in, it will be resolved
	// to os.Stderr or os.Stdout.
	//
	// Warning: passing an arbitrary file will try to open it append
	// on start and use it, or fail on start, but the current
	// implementation doesn't support any more proper handling
	// of temporary failures or log-rolling.
	ApplicationLogOutput string

	// Application log prefix. Default value: "[APP]".
	ApplicationLogPrefix string

	// Output file for the access log. Default value: /dev/stderr.
	//
	// When /dev/stderr or /dev/stdout is passed in, it will be resolved
	// to os.Stderr or os.Stdout.
	//
	// Warning: passing an arbitrary file will try to open for append
	// it on start and use it, or fail on start, but the current
	// implementation doesn't support any more proper handling
	// of temporary failures or log-rolling.
	AccessLogOutput string

	// Disables the access log.
	AccessLogDisabled bool

	// Enables logs in JSON format
	AccessLogJSONEnabled bool

	DebugListener string

	//Path of certificate when using TLS
	CertPathTLS string
	//Path of key when using TLS
	KeyPathTLS string

	// Flush interval for upgraded Proxy connections
	BackendFlushInterval time.Duration

	// Experimental feature to handle protocol Upgrades for Websockets, SPDY, etc.
	ExperimentalUpgrade bool

	// MaxLoopbacks defines the maximum number of loops that the proxy can execute when the routing table
	// contains loop backends (<loopback>).
	MaxLoopbacks int

	// EnableBreakers enables the usage of the breakers in the route definitions without initializing any
	// by default. It is a shortcut for setting the BreakerSettings to:
	//
	// 	[]circuit.BreakerSettings{{Type: BreakerDisabled}}
	//
	EnableBreakers bool

	// BreakerSettings contain global and host specific settings for the circuit breakers.
	BreakerSettings []circuit.BreakerSettings

	// EnableRatelimiters enables the usage of the ratelimiter in the route definitions without initializing any
	// by default. It is a shortcut for setting the RatelimitSettings to:
	//
	// 	[]ratelimit.Settings{{Type: DisableRatelimit}}
	//
	EnableRatelimiters bool

	// RatelimitSettings contain global and host specific settings for the ratelimiters.
	RatelimitSettings []ratelimit.Settings

	// OpenTracing enables opentracing
	OpenTracing []string

	// PluginDir defines the dir to load plugins from
	PluginDir string

	// DefaultHTTPStatus is the HTTP status used when no routes are found
	// for a request.
	DefaultHTTPStatus int

	// EnablePrometheusMetrics enables Prometheus format metrics.
	EnablePrometheusMetrics bool

<<<<<<< HEAD
	// LoadBalancerHealthCheckInterval enables and sets the
	// interval when to schedule health checks for dead or
	// unhealthy routes
	LoadBalancerHealthCheckInterval time.Duration
=======
	// ReverseSourcePredicate enables the automatic use of IP
	// whitelisting in different places to use the reversed way of
	// identifying a client IP within the X-Forwarded-For
	// header. Amazon's ALB for example writes the client IP to
	// the last item of the string list of the X-Forwarded-For
	// header, in this case you want to set this to true.
	ReverseSourcePredicate bool
>>>>>>> e7103ccc
}

func createDataClients(o Options, auth innkeeper.Authentication, lb *lb.LB) ([]routing.DataClient, error) {
	var clients []routing.DataClient

	if o.RoutesFile != "" {
		f, err := eskipfile.Open(o.RoutesFile)
		if err != nil {
			log.Error("error while opening eskip file", err)
			return nil, err
		}

		clients = append(clients, f)
	}

	if o.InlineRoutes != "" {
		ir, err := routestring.New(o.InlineRoutes)
		if err != nil {
			log.Error("error while parsing inline routes", err)
			return nil, err
		}

		clients = append(clients, ir)
	}

	if o.InnkeeperUrl != "" {
		ic, err := innkeeper.New(innkeeper.Options{
			Address:          o.InnkeeperUrl,
			Insecure:         o.InnkeeperInsecure,
			Authentication:   auth,
			PreRouteFilters:  o.InnkeeperPreRouteFilters,
			PostRouteFilters: o.InnkeeperPostRouteFilters,
		})

		if err != nil {
			log.Error("error while initializing Innkeeper client", err)
			return nil, err
		}

		clients = append(clients, ic)
	}

	if len(o.EtcdUrls) > 0 {
		etcdClient, err := etcd.New(etcd.Options{
			Endpoints: o.EtcdUrls,
			Prefix:    o.EtcdPrefix,
			Timeout:   o.EtcdWaitTimeout,
			Insecure:  o.EtcdInsecure,
		})

		if err != nil {
			return nil, err
		}

		clients = append(clients, etcdClient)
	}

	if o.Kubernetes {
		kubernetesClient, err := kubernetes.New(kubernetes.Options{
<<<<<<< HEAD
			KubernetesInCluster:  o.KubernetesInCluster,
			KubernetesURL:        o.KubernetesURL,
			ProvideHealthcheck:   o.KubernetesHealthcheck,
			ProvideHTTPSRedirect: o.KubernetesHTTPSRedirect,
			IngressClass:         o.KubernetesIngressClass,
			LoadBalancer:         lb,
=======
			KubernetesInCluster:    o.KubernetesInCluster,
			KubernetesURL:          o.KubernetesURL,
			ProvideHealthcheck:     o.KubernetesHealthcheck,
			ProvideHTTPSRedirect:   o.KubernetesHTTPSRedirect,
			IngressClass:           o.KubernetesIngressClass,
			ReverseSourcePredicate: o.ReverseSourcePredicate,
>>>>>>> e7103ccc
		})
		if err != nil {
			return nil, err
		}
		clients = append(clients, kubernetesClient)
	}

	return clients, nil
}

func getLogOutput(name string) (io.Writer, error) {
	name = path.Clean(name)

	if name == "/dev/stdout" {
		return os.Stdout, nil
	}

	if name == "/dev/stderr" {
		return os.Stderr, nil
	}

	return os.OpenFile(name, os.O_APPEND|os.O_WRONLY, os.ModeAppend)
}

func initLog(o Options) error {
	var (
		logOutput       io.Writer
		accessLogOutput io.Writer
		err             error
	)

	if o.ApplicationLogOutput != "" {
		logOutput, err = getLogOutput(o.ApplicationLogOutput)
		if err != nil {
			return err
		}
	}

	if !o.AccessLogDisabled && o.AccessLogOutput != "" {
		accessLogOutput, err = getLogOutput(o.AccessLogOutput)
		if err != nil {
			return err
		}
	}

	logging.Init(logging.Options{
		ApplicationLogPrefix: o.ApplicationLogPrefix,
		ApplicationLogOutput: logOutput,
		AccessLogOutput:      accessLogOutput,
		AccessLogDisabled:    o.AccessLogDisabled,
		AccessLogJSONEnabled: o.AccessLogJSONEnabled})

	return nil
}

func (o *Options) isHTTPS() bool {
	return o.CertPathTLS != "" && o.KeyPathTLS != ""
}

func listenAndServe(proxy http.Handler, o *Options) error {
	// create the access log handler
	loggingHandler := logging.NewHandler(proxy)
	log.Infof("proxy listener on %v", o.Address)

<<<<<<< HEAD
=======
	srv := &http.Server{
		Addr:              o.Address,
		Handler:           loggingHandler,
		ReadTimeout:       o.ReadTimeoutServer,
		ReadHeaderTimeout: o.ReadHeaderTimeoutServer,
		WriteTimeout:      o.WriteTimeoutServer,
		IdleTimeout:       o.IdleTimeoutServer,
		MaxHeaderBytes:    o.MaxHeaderBytes,
	}

	if o.EnableConnMetricsServer {
		m := metrics.Default
		srv.ConnState = func(conn net.Conn, state http.ConnState) {
			m.IncCounter(fmt.Sprintf("lb-conn-%s", state))
		}
	}

>>>>>>> e7103ccc
	if o.isHTTPS() {
		return srv.ListenAndServeTLS(o.CertPathTLS, o.KeyPathTLS)
	}
	log.Infof("certPathTLS or keyPathTLS not found, defaulting to HTTP")
	return srv.ListenAndServe()
}

// Run skipper.
func Run(o Options) error {
	// init log
	err := initLog(o)
	if err != nil {
		return err
	}

	// create authentication for Innkeeper
	auth := innkeeper.CreateInnkeeperAuthentication(innkeeper.AuthOptions{
		InnkeeperAuthToken:  o.InnkeeperAuthToken,
		OAuthCredentialsDir: o.OAuthCredentialsDir,
		OAuthUrl:            o.OAuthUrl,
		OAuthScope:          o.OAuthScope})

	var lbInstance *lb.LB
	if o.LoadBalancerHealthCheckInterval != 0 {
		lbInstance = lb.NewLB(o.LoadBalancerHealthCheckInterval)
	}

	// create data clients
	dataClients, err := createDataClients(o, auth, lbInstance)
	if err != nil {
		return err
	}

	// append custom data clients
	dataClients = append(dataClients, o.CustomDataClients...)

	if len(dataClients) == 0 {
		log.Warning("no route source specified")
	}

	// create a filter registry with the available filter specs registered,
	// and register the custom filters
	registry := builtin.MakeRegistry()
	for _, f := range o.CustomFilters {
		registry.Register(f)
	}

	// create routing
	// create the proxy instance
	var mo routing.MatchingOptions
	if o.IgnoreTrailingSlash {
		mo = routing.IgnoreTrailingSlash
	}

	// ensure a non-zero poll timeout
	if o.SourcePollTimeout <= 0 {
		o.SourcePollTimeout = defaultSourcePollTimeout
	}

	// check for dev mode, and set update buffer of the routes
	updateBuffer := defaultRoutingUpdateBuffer
	if o.DevMode {
		updateBuffer = 0
	}

	// include bundled custom predicates
	o.CustomPredicates = append(o.CustomPredicates,
		source.New(),
		source.NewFromLast(),
		interval.NewBetween(),
		interval.NewBefore(),
		interval.NewAfter(),
		cookie.New(),
		query.New(),
		traffic.New(),
		loadbalancer.New())

	// create a routing engine
	routing := routing.New(routing.Options{
		FilterRegistry:  registry,
		MatchingOptions: mo,
		PollTimeout:     o.SourcePollTimeout,
		DataClients:     dataClients,
		Predicates:      o.CustomPredicates,
		UpdateBuffer:    updateBuffer,
		SuppressLogs:    o.SuppressRouteUpdateLogs,
	})
	defer routing.Close()

	proxyFlags := proxy.Flags(o.ProxyOptions) | o.ProxyFlags
	proxyParams := proxy.Params{
		Routing:                routing,
		Flags:                  proxyFlags,
		PriorityRoutes:         o.PriorityRoutes,
		IdleConnectionsPerHost: o.IdleConnectionsPerHost,
		CloseIdleConnsPeriod:   o.CloseIdleConnsPeriod,
		FlushInterval:          o.BackendFlushInterval,
		ExperimentalUpgrade:    o.ExperimentalUpgrade,
		MaxLoopbacks:           o.MaxLoopbacks,
		DefaultHTTPStatus:      o.DefaultHTTPStatus,
<<<<<<< HEAD
		LoadBalancer:           lbInstance,
=======
		Timeout:                o.TimeoutBackend,
		KeepAlive:              o.KeepAliveBackend,
		DualStack:              o.DualStackBackend,
		TLSHandshakeTimeout:    o.TLSHandshakeTimeoutBackend,
		MaxIdleConns:           o.MaxIdleConnsBackend,
>>>>>>> e7103ccc
	}

	if o.EnableBreakers || len(o.BreakerSettings) > 0 {
		proxyParams.CircuitBreakers = circuit.NewRegistry(o.BreakerSettings...)
	}

	if o.EnableRatelimiters || len(o.RatelimitSettings) > 0 {
		log.Infof("enabled ratelimiters %v: %v", o.EnableRatelimiters, o.RatelimitSettings)
		proxyParams.RateLimiters = ratelimit.NewRegistry(o.RatelimitSettings...)
	}

	if o.DebugListener != "" {
		do := proxyParams
		do.Flags |= proxy.Debug
		dbg := proxy.WithParams(do)
		log.Infof("debug listener on %v", o.DebugListener)
		go func() { http.ListenAndServe(o.DebugListener, dbg) }()
	}

	// init support endpoints
	supportListener := o.SupportListener

	// Backward compatibility
	if supportListener == "" {
		supportListener = o.MetricsListener
	}

	if supportListener != "" {
		mux := http.NewServeMux()
		mux.Handle("/routes", routing)
		mux.Handle("/routes/", routing)

		metricsKind := metrics.CodaHaleKind
		if o.EnablePrometheusMetrics {
			metricsKind = metrics.PrometheusKind
		}

		metricsHandler := metrics.NewDefaultHandler(metrics.Options{
			Format:                             metricsKind,
			Prefix:                             o.MetricsPrefix,
			EnableDebugGcMetrics:               o.EnableDebugGcMetrics,
			EnableRuntimeMetrics:               o.EnableRuntimeMetrics,
			EnableServeRouteMetrics:            o.EnableServeRouteMetrics,
			EnableServeHostMetrics:             o.EnableServeHostMetrics,
			EnableBackendHostMetrics:           o.EnableBackendHostMetrics,
			EnableProfile:                      o.EnableProfile,
			EnableAllFiltersMetrics:            o.EnableAllFiltersMetrics,
			EnableCombinedResponseMetrics:      o.EnableCombinedResponseMetrics,
			EnableRouteResponseMetrics:         o.EnableRouteResponseMetrics,
			EnableRouteBackendErrorsCounters:   o.EnableRouteBackendErrorsCounters,
			EnableRouteStreamingErrorsCounters: o.EnableRouteStreamingErrorsCounters,
			EnableRouteBackendMetrics:          o.EnableRouteBackendMetrics,
			UseExpDecaySample:                  o.MetricsUseExpDecaySample,
			DisableCompatibilityDefaults:       o.DisableMetricsCompatibilityDefaults,
		})
		mux.Handle("/metrics", metricsHandler)
		mux.Handle("/metrics/", metricsHandler)
		mux.Handle("/debug/pprof", metricsHandler)
		mux.Handle("/debug/pprof/", metricsHandler)

		log.Infof("support listener on %s", supportListener)
		go http.ListenAndServe(supportListener, mux)
	} else {
		log.Infoln("Metrics are disabled")
	}

	if len(o.OpenTracing) > 0 {
		tracer, err := tracing.LoadPlugin(o.PluginDir, o.OpenTracing)
		if err != nil {
			return err
		}
		proxyParams.OpenTracer = tracer
	} else {
		// always have a tracer available, so filter authors can rely on the
		// existence of a tracer
		proxyParams.OpenTracer, _ = tracing.LoadPlugin(o.PluginDir, []string{"noop"})
	}

	// create the proxy
	proxy := proxy.WithParams(proxyParams)
	defer proxy.Close()

	return listenAndServe(proxy, &o)
}<|MERGE_RESOLUTION|>--- conflicted
+++ resolved
@@ -360,12 +360,11 @@
 	// EnablePrometheusMetrics enables Prometheus format metrics.
 	EnablePrometheusMetrics bool
 
-<<<<<<< HEAD
 	// LoadBalancerHealthCheckInterval enables and sets the
 	// interval when to schedule health checks for dead or
 	// unhealthy routes
 	LoadBalancerHealthCheckInterval time.Duration
-=======
+
 	// ReverseSourcePredicate enables the automatic use of IP
 	// whitelisting in different places to use the reversed way of
 	// identifying a client IP within the X-Forwarded-For
@@ -373,7 +372,6 @@
 	// the last item of the string list of the X-Forwarded-For
 	// header, in this case you want to set this to true.
 	ReverseSourcePredicate bool
->>>>>>> e7103ccc
 }
 
 func createDataClients(o Options, auth innkeeper.Authentication, lb *lb.LB) ([]routing.DataClient, error) {
@@ -433,21 +431,13 @@
 
 	if o.Kubernetes {
 		kubernetesClient, err := kubernetes.New(kubernetes.Options{
-<<<<<<< HEAD
-			KubernetesInCluster:  o.KubernetesInCluster,
-			KubernetesURL:        o.KubernetesURL,
-			ProvideHealthcheck:   o.KubernetesHealthcheck,
-			ProvideHTTPSRedirect: o.KubernetesHTTPSRedirect,
-			IngressClass:         o.KubernetesIngressClass,
-			LoadBalancer:         lb,
-=======
 			KubernetesInCluster:    o.KubernetesInCluster,
 			KubernetesURL:          o.KubernetesURL,
 			ProvideHealthcheck:     o.KubernetesHealthcheck,
 			ProvideHTTPSRedirect:   o.KubernetesHTTPSRedirect,
 			IngressClass:           o.KubernetesIngressClass,
+			LoadBalancer:           lb,
 			ReverseSourcePredicate: o.ReverseSourcePredicate,
->>>>>>> e7103ccc
 		})
 		if err != nil {
 			return nil, err
@@ -512,8 +502,6 @@
 	loggingHandler := logging.NewHandler(proxy)
 	log.Infof("proxy listener on %v", o.Address)
 
-<<<<<<< HEAD
-=======
 	srv := &http.Server{
 		Addr:              o.Address,
 		Handler:           loggingHandler,
@@ -531,7 +519,6 @@
 		}
 	}
 
->>>>>>> e7103ccc
 	if o.isHTTPS() {
 		return srv.ListenAndServeTLS(o.CertPathTLS, o.KeyPathTLS)
 	}
@@ -632,15 +619,12 @@
 		ExperimentalUpgrade:    o.ExperimentalUpgrade,
 		MaxLoopbacks:           o.MaxLoopbacks,
 		DefaultHTTPStatus:      o.DefaultHTTPStatus,
-<<<<<<< HEAD
 		LoadBalancer:           lbInstance,
-=======
 		Timeout:                o.TimeoutBackend,
 		KeepAlive:              o.KeepAliveBackend,
 		DualStack:              o.DualStackBackend,
 		TLSHandshakeTimeout:    o.TLSHandshakeTimeoutBackend,
 		MaxIdleConns:           o.MaxIdleConnsBackend,
->>>>>>> e7103ccc
 	}
 
 	if o.EnableBreakers || len(o.BreakerSettings) > 0 {
