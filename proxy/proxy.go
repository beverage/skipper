--- conflicted
+++ resolved
@@ -136,10 +136,9 @@
 	// OpenTracer holds the tracer enabled for this proxy instance
 	OpenTracer ot.Tracer
 
-<<<<<<< HEAD
 	// Loadbalancer to report unhealthy or dead backends to
 	LoadBalancer *loadbalancer.LB
-=======
+
 	// Timeout sets the TCP client connection timeout for proxy http connections to the backend
 	Timeout time.Duration
 
@@ -154,7 +153,6 @@
 
 	// MaxIdleConns limits the number of idle connections to all backends, 0 means no limit
 	MaxIdleConns int
->>>>>>> e7103ccc
 }
 
 var (
