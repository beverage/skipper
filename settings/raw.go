--- conflicted
+++ resolved
@@ -60,11 +60,7 @@
 }
 
 func (t *pathTreeRouter) Route(r *http.Request) (interface{}, error) {
-<<<<<<< HEAD
-	v, _, _ := t.tree.Get(r.URL.Path) // yet to decide about the handling of tail slash
-=======
 	v, _, _ := t.tree.Get(r.URL.Path)
->>>>>>> 19769026
 	return v, nil
 }
 
