--- conflicted
+++ resolved
@@ -1,7 +1,9 @@
 package filters
 
-<<<<<<< HEAD
-import "net/http"
+import (
+    "net/http"
+    "errors"
+)
 
 // Context object providing the request and response objects to the filters.
 type FilterContext interface {
@@ -13,6 +15,8 @@
 	PathParam(string) string
 	StateBag() map[string]interface{}
 }
+
+var ErrInvalidFilterParameters = errors.New("Invalid filter parameters")
 
 // Filters are created by the Spec components, optionally using filter specific settings.
 // When implementing filters, it needs to be taken into consideration, that filter instances are route specific
@@ -40,39 +44,6 @@
 	// When the program settings are updated, and they contain filters based on a spec, CreateFilter is
 	// called, and the filter id and the filter specific settings are provided. Returns a filter.
 	CreateFilter(config []interface{}) (Filter, error)
-=======
-import (
-	// import filter packages here:
-
-	"github.com/zalando/skipper/filters/flowid"
-	"github.com/zalando/skipper/filters/healthcheck"
-	"github.com/zalando/skipper/filters/humanstxt"
-	"github.com/zalando/skipper/filters/pathrewrite"
-	"github.com/zalando/skipper/filters/redirect"
-	"github.com/zalando/skipper/filters/requestheader"
-	"github.com/zalando/skipper/filters/responseheader"
-	"github.com/zalando/skipper/filters/static"
-	"github.com/zalando/skipper/filters/stripquery"
-	"github.com/zalando/skipper/skipper"
-)
-
-// takes a registry object and registers the filter spec in the package
-func Register(registry skipper.FilterRegistry) {
-	registry.Add(
-
-		// add filter specs to be used here:
-
-		requestheader.Make(),
-		responseheader.Make(),
-		pathrewrite.Make(),
-		healthcheck.Make(),
-		humanstxt.Make(),
-		static.Make(),
-		stripquery.Make(),
-		&redirect.Redirect{},
-		flowid.New(),
-	)
->>>>>>> 9948c13c
 }
 
 type Registry map[string]Spec
@@ -89,7 +60,8 @@
 		&HealthCheck{},
 		&Static{},
 		&Redirect{},
-		&StripQuery{}}
+		&StripQuery{},
+        NewFlowId()}
 
 	r := make(Registry)
 	for _, s := range defaultSpecs {
